--- conflicted
+++ resolved
@@ -13,38 +13,6 @@
 
     /// Delete a block from the store.
     fn del(&mut self, id: &BlockId) -> Result<(Block, usize), StoreDelError>;
-
-<<<<<<< HEAD
-    /// Copy an object with a different expiry time, or no expiry time.
-    fn copy(&mut self, id: ObjectId, expiry: Option<Timestamp>) -> Result<ObjectId, StoreGetError>;
-=======
-    /// Load an account from the store.
-    fn get_account(&self, id: &PubKey) -> Result<Vec<u8>, StoreGetError>;
-
-    /// Save an account to the store.
-    fn put_account(&mut self, id: PubKey, account: Vec<u8>) -> Result<(), StorePutError>;
-
-    /// Delete an account from the store.
-    fn del_account(&mut self, id: &PubKey) -> Result<Vec<u8>, StoreDelError>;
-
-    /// Load an account from the store.
-    fn get_overlay(&self, id: &Digest) -> Result<Vec<u8>, StoreGetError>;
-
-    /// Save an account to the store.
-    fn put_overlay(&mut self, id: Digest, account: Vec<u8>) -> Result<(), StorePutError>;
-
-    /// Delete an account from the store.
-    fn del_overlay(&mut self, id: &Digest) -> Result<Vec<u8>, StoreDelError>;
-
-    /// Load an account from the store.
-    fn get_topic(&self, id: &PubKey) -> Result<Vec<u8>, StoreGetError>;
-
-    /// Save an account to the store.
-    fn put_topic(&mut self, id: PubKey, account: Vec<u8>) -> Result<(), StorePutError>;
-
-    /// Delete an account from the store.
-    fn del_topic(&mut self, id: &PubKey) -> Result<Vec<u8>, StoreDelError>;
->>>>>>> a461a722
 }
 
 #[derive(Debug, PartialEq)]
@@ -141,112 +109,4 @@
         let size = size_of_val(&block);
         Ok((block, size))
     }
-
-<<<<<<< HEAD
-    fn copy(&mut self, id: ObjectId, expiry: Option<Timestamp>) -> Result<ObjectId, StoreGetError> {
-        todo!();
-    }
-
-    // fn get_account(&self, id: &PubKey) -> Result<Vec<u8>, StoreGetError> {
-    //     match self.accounts.get(id) {
-    //         Some(value) => Ok(value.clone()),
-    //         None => Err(StoreGetError::NotFound),
-    //     }
-    // }
-
-    // fn put_account(&mut self, id: PubKey, account: Vec<u8>) -> Result<(), StorePutError> {
-    //     self.accounts.insert(id, account);
-    //     Ok(())
-    // }
-
-    // fn del_account(&mut self, id: &PubKey) -> Result<Vec<u8>, StoreDelError> {
-    //     let value = self.accounts.remove(id).ok_or(StoreDelError::NotFound)?;
-    //     Ok(value)
-    // }
-
-    // fn get_overlay(&self, id: &Digest) -> Result<Vec<u8>, StoreGetError> {
-    //     match self.overlays.get(id) {
-    //         Some(value) => Ok(value.clone()),
-    //         None => Err(StoreGetError::NotFound),
-    //     }
-    // }
-
-    // fn put_overlay(&mut self, id: Digest, overlay: Vec<u8>) -> Result<(), StorePutError> {
-    //     self.overlays.insert(id, overlay);
-    //     Ok(())
-    // }
-
-    // fn del_overlay(&mut self, id: &Digest) -> Result<Vec<u8>, StoreDelError> {
-    //     let value = self.overlays.remove(id).ok_or(StoreDelError::NotFound)?;
-    //     Ok(value)
-    // }
-
-    // fn get_topic(&self, id: &PubKey) -> Result<Vec<u8>, StoreGetError> {
-    //     match self.topics.get(id) {
-    //         Some(value) => Ok(value.clone()),
-    //         None => Err(StoreGetError::NotFound),
-    //     }
-    // }
-
-    // fn put_topic(&mut self, id: PubKey, topic: Vec<u8>) -> Result<(), StorePutError> {
-    //     self.topics.insert(id, topic);
-    //     Ok(())
-    // }
-
-    // fn del_topic(&mut self, id: &PubKey) -> Result<Vec<u8>, StoreDelError> {
-    //     let value = self.topics.remove(id).ok_or(StoreDelError::NotFound)?;
-    //     Ok(value)
-    // }
-=======
-    fn get_account(&self, id: &PubKey) -> Result<Vec<u8>, StoreGetError> {
-        match self.accounts.get(id) {
-            Some(value) => Ok(value.clone()),
-            None => Err(StoreGetError::NotFound),
-        }
-    }
-
-    fn put_account(&mut self, id: PubKey, account: Vec<u8>) -> Result<(), StorePutError> {
-        self.accounts.insert(id, account);
-        Ok(())
-    }
-
-    fn del_account(&mut self, id: &PubKey) -> Result<Vec<u8>, StoreDelError> {
-        let value = self.accounts.remove(id).ok_or(StoreDelError::NotFound)?;
-        Ok(value)
-    }
-
-    fn get_overlay(&self, id: &Digest) -> Result<Vec<u8>, StoreGetError> {
-        match self.overlays.get(id) {
-            Some(value) => Ok(value.clone()),
-            None => Err(StoreGetError::NotFound),
-        }
-    }
-
-    fn put_overlay(&mut self, id: Digest, overlay: Vec<u8>) -> Result<(), StorePutError> {
-        self.overlays.insert(id, overlay);
-        Ok(())
-    }
-
-    fn del_overlay(&mut self, id: &Digest) -> Result<Vec<u8>, StoreDelError> {
-        let value = self.overlays.remove(id).ok_or(StoreDelError::NotFound)?;
-        Ok(value)
-    }
-
-    fn get_topic(&self, id: &PubKey) -> Result<Vec<u8>, StoreGetError> {
-        match self.topics.get(id) {
-            Some(value) => Ok(value.clone()),
-            None => Err(StoreGetError::NotFound),
-        }
-    }
-
-    fn put_topic(&mut self, id: PubKey, topic: Vec<u8>) -> Result<(), StorePutError> {
-        self.topics.insert(id, topic);
-        Ok(())
-    }
-
-    fn del_topic(&mut self, id: &PubKey) -> Result<Vec<u8>, StoreDelError> {
-        let value = self.topics.remove(id).ok_or(StoreDelError::NotFound)?;
-        Ok(value)
-    }
->>>>>>> a461a722
 }