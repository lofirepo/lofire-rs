//! Merkle hash tree of Objects

use std::collections::{HashMap, HashSet};

use debug_print::*;

use chacha20::cipher::{KeyIvInit, StreamCipher};
use chacha20::ChaCha20;

use crate::store::*;
use crate::types::*;

/// Size of a serialized empty Block
const EMPTY_BLOCK_SIZE: usize = 12;
/// Size of a serialized BlockId
const BLOCK_ID_SIZE: usize = 33;
/// Size of serialized SymKey
const BLOCK_KEY_SIZE: usize = 33;
/// Size of serialized Object with deps reference.
const EMPTY_ROOT_SIZE_DEPSREF: usize = 77;
/// Extra size needed if depsRef used instead of deps list.
const DEPSREF_OVERLOAD: usize = EMPTY_ROOT_SIZE_DEPSREF - EMPTY_BLOCK_SIZE;
/// Varint extra bytes when reaching the maximum value we will ever use
const BIG_VARINT_EXTRA: usize = 3;
/// Varint extra bytes when reaching the maximum size of data byte arrays.
const DATA_VARINT_EXTRA: usize = 4;
/// Max extra space used by the deps list
const MAX_DEPS_SIZE: usize = 8 * BLOCK_ID_SIZE;

#[derive(Debug)]
pub struct Object {
    /// Blocks of the Object (nodes of the tree)
    blocks: Vec<Block>,

    /// Dependencies
    deps: Vec<ObjectId>,
}

/// Object parsing errors
#[derive(Debug)]
pub enum ObjectParseError {
    /// Missing blocks
    MissingBlocks(Vec<BlockId>),
    /// Missing root key
    MissingRootKey,
    /// Invalid BlockId encountered in the tree
    InvalidBlockId,
    /// Too many or too few children of a block
    InvalidChildren,
    /// Number of keys does not match number of children of a block
    InvalidKeys,
    /// Invalid DepList object content
    InvalidDeps,
    /// Error deserializing content of a block
    BlockDeserializeError,
    /// Error deserializing content of the object
    ObjectDeserializeError,
}

/// Object copy error
#[derive(Debug)]
pub enum ObjectCopyError {
    NotFound,
    ParseError,
}

impl Object {
    fn convergence_key(repo_pubkey: PubKey, repo_secret: SymKey) -> [u8; blake3::OUT_LEN] {
        let key_material = match (repo_pubkey, repo_secret) {
            (PubKey::Ed25519PubKey(pubkey), SymKey::ChaCha20Key(secret)) => {
                [pubkey, secret].concat()
            }
        };
        blake3::derive_key("LoFiRe Data BLAKE3 key", key_material.as_slice())
    }

    fn make_block(
        content: &[u8],
        conv_key: &[u8; blake3::OUT_LEN],
        children: Vec<ObjectId>,
        deps: ObjectDeps,
        expiry: Option<Timestamp>,
    ) -> Block {
        let key_hash = blake3::keyed_hash(conv_key, content);
        let nonce = [0u8; 12];
        let key = key_hash.as_bytes();
        let mut cipher = ChaCha20::new(key.into(), &nonce.into());
        let mut content_enc = Vec::from(content);
        let mut content_enc_slice = &mut content_enc.as_mut_slice();
        cipher.apply_keystream(&mut content_enc_slice);
        let key = SymKey::ChaCha20Key(key.clone());
        let block = Block::new(children, deps, expiry, content_enc, Some(key));
        //debug_println!(">>> make_block:");
        //debug_println!("!! id: {:?}", obj.id());
        //debug_println!("!! children: ({}) {:?}", children.len(), children);
        block
    }

    fn make_deps(
        deps_vec: Vec<ObjectId>,
        object_size: usize,
        repo_pubkey: PubKey,
        repo_secret: SymKey,
    ) -> ObjectDeps {
        if deps_vec.len() <= 8 {
            ObjectDeps::ObjectIdList(deps_vec)
        } else {
            let dep_list = DepList::V0(deps_vec);
            let dep_obj = Object::new(
                ObjectContent::DepList(dep_list),
                vec![],
                None,
                object_size,
                repo_pubkey,
                repo_secret,
            );
            let dep_ref = ObjectRef {
                id: dep_obj.id(),
                key: dep_obj.key().unwrap(),
            };
            ObjectDeps::DepListRef(dep_ref)
        }
    }

    /// Build tree from leaves, returns parent nodes
    fn make_tree(
        leaves: &[Block],
        conv_key: &ChaCha20Key,
        root_deps: &ObjectDeps,
        expiry: Option<Timestamp>,
        arity: usize,
    ) -> Vec<Block> {
        let mut parents = vec![];
        let chunks = leaves.chunks(arity);
        let mut it = chunks.peekable();
        while let Some(nodes) = it.next() {
            let keys = nodes.iter().map(|block| block.key().unwrap()).collect();
            let children = nodes.iter().map(|block| block.id()).collect();
            let content = BlockContentV0::InternalNode(keys);
            let content_ser = serde_bare::to_vec(&content).unwrap();
            let child_deps = ObjectDeps::ObjectIdList(vec![]);
            let deps = if parents.is_empty() && it.peek().is_none() {
                root_deps.clone()
            } else {
                child_deps
            };
            parents.push(Self::make_block(
                content_ser.as_slice(),
                conv_key,
                children,
                deps,
                expiry,
            ));
        }
        //debug_println!("parents += {}", parents.len());

        if 1 < parents.len() {
            let mut great_parents =
                Self::make_tree(parents.as_slice(), conv_key, root_deps, expiry, arity);
            parents.append(&mut great_parents);
        }
        parents
    }

    /// Create new Object from given content
    ///
    /// The Object is chunked and stored in a Merkle tree
    /// The arity of the Merkle tree is the maximum that fits in the given `max_object_size`
    ///
    /// Arguments:
    /// * `content`: Object content
    /// * `deps`: Dependencies of the object
    /// * `block_size`: Desired block size for chunking content, rounded up to nearest valid block size
    /// * `repo_pubkey`: Repository public key
    /// * `repo_secret`: Repository secret
    pub fn new(
        content: ObjectContent,
        deps: Vec<ObjectId>,
        expiry: Option<Timestamp>,
        block_size: usize,
        repo_pubkey: PubKey,
        repo_secret: SymKey,
    ) -> Object {
        // create blocks by chunking + encrypting content
        let valid_block_size = store_valid_value_size(block_size);
        let data_chunk_size = valid_block_size - EMPTY_BLOCK_SIZE - DATA_VARINT_EXTRA;

        let mut blocks: Vec<Block> = vec![];
        let conv_key = Self::convergence_key(repo_pubkey, repo_secret);

        let obj_deps = Self::make_deps(deps.clone(), valid_block_size, repo_pubkey, repo_secret);

        let content_ser = serde_bare::to_vec(&content).unwrap();

        if EMPTY_BLOCK_SIZE + DATA_VARINT_EXTRA + BLOCK_ID_SIZE * deps.len() + content_ser.len()
            <= valid_block_size
        {
            // content fits in root node
            let data_chunk = BlockContentV0::DataChunk(content_ser.clone());
            let content_ser = serde_bare::to_vec(&data_chunk).unwrap();
            blocks.push(Self::make_block(
                content_ser.as_slice(),
                &conv_key,
                vec![],
                obj_deps,
                expiry,
            ));
        } else {
            // chunk content and create leaf nodes
            for chunk in content_ser.chunks(data_chunk_size) {
                let data_chunk = BlockContentV0::DataChunk(chunk.to_vec());
                let content_ser = serde_bare::to_vec(&data_chunk).unwrap();
                blocks.push(Self::make_block(
                    content_ser.as_slice(),
                    &conv_key,
                    vec![],
                    ObjectDeps::ObjectIdList(vec![]),
                    expiry,
                ));
            }

            // internal nodes
            // arity: max number of ObjectRefs that fit inside an InternalNode Object within the object_size limit
            let arity: usize =
                (valid_block_size - EMPTY_BLOCK_SIZE - BIG_VARINT_EXTRA * 2 - MAX_DEPS_SIZE)
                    / (BLOCK_ID_SIZE + BLOCK_KEY_SIZE);
            let mut parents =
                Self::make_tree(blocks.as_slice(), &conv_key, &obj_deps, expiry, arity);
            blocks.append(&mut parents);
        }

        Object { blocks, deps }
    }

    pub fn copy(
        &self,
        expiry: Option<Timestamp>,
<<<<<<< HEAD
        store: &mut impl RepoStore,
    ) -> Result<ObjectId, StoreGetError> {
=======
        repo_pubkey: PubKey,
        repo_secret: SymKey,
    ) -> Result<Object, ObjectCopyError> {
>>>>>>> a461a722
        // getting the old object from store
        let leaves: Vec<Block> = self.leaves().map_err(|_e| ObjectCopyError::ParseError)?;

        let conv_key = Self::convergence_key(repo_pubkey, repo_secret);
        let block_size = leaves.first().unwrap().content().len();
        let valid_block_size = store_valid_value_size(block_size);

        let mut blocks: Vec<Block> = vec![];
        for block in leaves {
            let mut copy = block.clone();
            copy.set_expiry(expiry);
            blocks.push(copy);
        }

        // internal nodes
        // arity: max number of ObjectRefs that fit inside an InternalNode Object within the object_size limit
        let arity: usize =
            (valid_block_size - EMPTY_BLOCK_SIZE - BIG_VARINT_EXTRA * 2 - MAX_DEPS_SIZE)
                / (BLOCK_ID_SIZE + BLOCK_KEY_SIZE);
        let mut parents = Self::make_tree(
            blocks.as_slice(),
            &conv_key,
            self.root().deps(),
            expiry,
            arity,
        );
        blocks.append(&mut parents);

        Ok(Object {
            blocks,
            deps: self.deps().clone(),
        })
    }

    /// Load an Object from Store
    ///
    /// Returns Ok(Object) or an Err(Vec<ObjectId>) of missing BlockIds
    pub fn load(
        id: ObjectId,
        key: Option<SymKey>,
        store: &impl Store,
    ) -> Result<Object, ObjectParseError> {
        fn load_tree(
            parents: Vec<BlockId>,
            store: &impl Store,
            blocks: &mut Vec<Block>,
            missing: &mut Vec<BlockId>,
        ) {
            let mut children: Vec<BlockId> = vec![];
            for id in parents {
                match store.get(&id) {
                    Ok(block) => {
                        blocks.insert(0, block.clone());
                        match block {
                            Block::V0(o) => {
                                children.extend(o.children.iter().rev());
                            }
                        }
                    }
                    Err(_) => missing.push(id.clone()),
                }
            }
            if !children.is_empty() {
                load_tree(children, store, blocks, missing);
            }
        }

        let mut blocks: Vec<Block> = vec![];
        let mut missing: Vec<BlockId> = vec![];

        load_tree(vec![id], store, &mut blocks, &mut missing);

        if !missing.is_empty() {
            return Err(ObjectParseError::MissingBlocks(missing));
        }

        let root = blocks.last_mut().unwrap();
        if key.is_some() {
            root.set_key(key);
        }

<<<<<<< HEAD
    /// Load an Object from Store
    ///
    /// Returns Ok(Object) or an Err(Vec<ObjectId>) of missing BlockIds
    pub fn from_store(
        id: ObjectId,
        key: Option<SymKey>,
        store: &impl RepoStore,
    ) -> Result<Object, Vec<BlockId>> {
        Self::load(id, key, |id: &BlockId| store.get(id).or(Err(())))
=======
        let deps = match root.deps().clone() {
            ObjectDeps::ObjectIdList(deps_vec) => deps_vec,
            ObjectDeps::DepListRef(deps_ref) => {
                let obj = Object::load(deps_ref.id, Some(deps_ref.key), store)?;
                match obj.content()? {
                    ObjectContent::DepList(DepList::V0(deps_vec)) => deps_vec,
                    _ => return Err(ObjectParseError::InvalidDeps),
                }
            }
        };

        Ok(Object { blocks, deps })
>>>>>>> a461a722
    }

    /// Save blocks of the object in the store
    pub fn save(&self, store: &mut impl RepoStore) -> Result<(), StorePutError> {
        let mut deduplicated: HashSet<ObjectId> = HashSet::new();
        for block in &self.blocks {
            let id = block.id();
            if deduplicated.get(&id).is_none() {
                store.put(block)?;
                deduplicated.insert(id);
            }
        }
        Ok(())
    }

    /// Get the ID of the Object
    pub fn id(&self) -> ObjectId {
        self.blocks.last().unwrap().id()
    }

    /// Get the key for the Object
    pub fn key(&self) -> Option<SymKey> {
        self.blocks.last().unwrap().key()
    }

    /// Get an `ObjectRef` for the root object
    pub fn reference(&self) -> Option<ObjectRef> {
        if self.key().is_some() {
            Some(ObjectRef {
                id: self.id(),
                key: self.key().unwrap(),
            })
        } else {
            None
        }
    }

    pub fn root(&self) -> &Block {
        self.blocks.last().unwrap()
    }

    pub fn expiry(&self) -> Option<Timestamp> {
        self.blocks.last().unwrap().expiry()
    }

    pub fn deps(&self) -> &Vec<ObjectId> {
        &self.deps
    }

    pub fn blocks(&self) -> &Vec<Block> {
        &self.blocks
    }

    pub fn to_hashmap(&self) -> HashMap<BlockId, Block> {
        let mut map: HashMap<BlockId, Block> = HashMap::new();
        for block in &self.blocks {
            map.insert(block.id(), block.clone());
        }
        map
    }

    /// Collect leaves from the tree
    fn collect_leaves(
        blocks: &Vec<Block>,
        parents: &Vec<(ObjectId, SymKey)>,
        parent_index: usize,
        leaves: &mut Option<&mut Vec<Block>>,
        obj_content: &mut Option<&mut Vec<u8>>,
    ) -> Result<(), ObjectParseError> {
        /*debug_println!(
            ">>> collect_leaves: #{}..{}",
            parent_index,
            parent_index + parents.len() - 1
        );*/
        let mut children: Vec<(ObjectId, SymKey)> = vec![];
        let mut i = parent_index;

        for (id, key) in parents {
            //debug_println!("!!! parent: #{}", i);
            let block = &blocks[i];
            i += 1;

            // verify object ID
            if *id != block.id() {
                debug_println!("Invalid ObjectId.\nExp: {:?}\nGot: {:?}", *id, block.id());
                return Err(ObjectParseError::InvalidBlockId);
            }

            match block {
                Block::V0(b) => {
                    // decrypt content
                    let mut content_dec = b.content.clone();
                    match key {
                        SymKey::ChaCha20Key(key) => {
                            let nonce = [0u8; 12];
                            let mut cipher = ChaCha20::new(key.into(), &nonce.into());
                            let mut content_dec_slice = &mut content_dec.as_mut_slice();
                            cipher.apply_keystream(&mut content_dec_slice);
                        }
                    }

                    // deserialize content
                    let content: BlockContentV0;
                    match serde_bare::from_slice(content_dec.as_slice()) {
                        Ok(c) => content = c,
                        Err(e) => {
                            debug_println!("Block deserialize error: {}", e);
                            return Err(ObjectParseError::BlockDeserializeError);
                        }
                    }

                    // parse content
                    match content {
                        BlockContentV0::InternalNode(keys) => {
                            if keys.len() != b.children.len() {
                                debug_println!(
                                    "Invalid keys length: got {}, expected {}",
                                    keys.len(),
                                    b.children.len()
                                );
                                debug_println!("!!! children: {:?}", b.children);
                                debug_println!("!!! keys: {:?}", keys);
                                return Err(ObjectParseError::InvalidKeys);
                            }

                            for (id, key) in b.children.iter().zip(keys.iter()) {
                                children.push((id.clone(), key.clone()));
                            }
                        }
                        BlockContentV0::DataChunk(chunk) => {
                            if leaves.is_some() {
                                let mut leaf = block.clone();
                                leaf.set_key(Some(*key));
                                let l = &mut **leaves.as_mut().unwrap();
                                l.push(leaf);
                            }
                            if obj_content.is_some() {
                                let c = &mut **obj_content.as_mut().unwrap();
                                c.extend_from_slice(chunk.as_slice());
                            }
                        }
                    }
                }
            }
        }
        if !children.is_empty() {
            if parent_index < children.len() {
                return Err(ObjectParseError::InvalidChildren);
            }
            match Self::collect_leaves(
                blocks,
                &children,
                parent_index - children.len(),
                leaves,
                obj_content,
            ) {
                Ok(_) => (),
                Err(e) => return Err(e),
            }
        }
        Ok(())
    }

    /// Parse the Object and return the leaf Blocks with decryption key set
    pub fn leaves(&self) -> Result<Vec<Block>, ObjectParseError> {
        let mut leaves: Vec<Block> = vec![];
        let parents = vec![(self.id(), self.key().unwrap())];
        match Self::collect_leaves(
            &self.blocks,
            &parents,
            self.blocks.len() - 1,
            &mut Some(&mut leaves),
            &mut None,
        ) {
            Ok(_) => Ok(leaves),
            Err(e) => Err(e),
        }
    }

    /// Parse the Object and return the decrypted content assembled from Blocks
    pub fn content(&self) -> Result<ObjectContent, ObjectParseError> {
        if self.key().is_none() {
            return Err(ObjectParseError::MissingRootKey);
        }
        let mut obj_content: Vec<u8> = vec![];
        let parents = vec![(self.id(), self.key().unwrap())];
        match Self::collect_leaves(
            &self.blocks,
            &parents,
            self.blocks.len() - 1,
            &mut None,
            &mut Some(&mut obj_content),
        ) {
            Ok(_) => {
                let content: ObjectContent;
                match serde_bare::from_slice(obj_content.as_slice()) {
                    Ok(c) => Ok(c),
                    Err(e) => {
                        debug_println!("Object deserialize error: {}", e);
                        Err(ObjectParseError::ObjectDeserializeError)
                    }
                }
            }
            Err(e) => Err(e),
        }
    }
}

#[cfg(test)]
mod test {

    use crate::object::*;
    use crate::store::*;
    use crate::types::*;

    // Those constants are calculated with RepoStore::get_max_value_size

    /// Maximum arity of branch containing max number of leaves
    const MAX_ARITY_LEAVES: usize = 31774;
    /// Maximum arity of root branch
    const MAX_ARITY_ROOT: usize = 31770;
    /// Maximum data that can fit in object.content
    const MAX_DATA_PAYLOAD_SIZE: usize = 2097112;

    /// Test tree API
    #[test]
    pub fn test_object() {
        let file = File::V0(FileV0 {
            content_type: Vec::from("file/test"),
            metadata: Vec::from("some meta data here"),
            content: [(0..255).collect::<Vec<u8>>().as_slice(); 320].concat(),
        });
        let content = ObjectContent::File(file);

        let deps: Vec<ObjectId> = vec![Digest::Blake3Digest32([9; 32])];
        let exp = Some(2u32.pow(31));
        let max_object_size = 0;

        let repo_secret = SymKey::ChaCha20Key([0; 32]);
        let repo_pubkey = PubKey::Ed25519PubKey([1; 32]);

        let obj = Object::new(
            content.clone(),
            deps.clone(),
            exp,
            max_object_size,
            repo_pubkey,
            repo_secret,
        );

        println!("obj.id: {:?}", obj.id());
        println!("obj.key: {:?}", obj.key());
        println!("obj.deps: {:?}", obj.deps());
        println!("obj.blocks.len: {:?}", obj.blocks().len());

        let mut i = 0;
        for node in obj.blocks() {
            println!("#{}: {:?}", i, node.id());
            i += 1;
        }

        assert_eq!(*obj.deps(), deps);

        match obj.content() {
            Ok(cnt) => {
                assert_eq!(content, cnt);
            }
            Err(e) => panic!("Object parse error: {:?}", e),
        }
        let mut store = HashMapRepoStore::new();

        obj.save(&mut store).expect("Object save error");

        let obj2 = Object::load(obj.id(), obj.key(), &store).unwrap();

        println!("obj2.id: {:?}", obj2.id());
        println!("obj2.key: {:?}", obj2.key());
        println!("obj2.deps: {:?}", obj2.deps());
        println!("obj2.blocks.len: {:?}", obj2.blocks().len());
        let mut i = 0;
        for node in obj2.blocks() {
            println!("#{}: {:?}", i, node.id());
            i += 1;
        }

        assert_eq!(*obj2.deps(), deps);
        assert_eq!(*obj2.deps(), deps);

        match obj2.content() {
            Ok(cnt) => {
                assert_eq!(content, cnt);
            }
            Err(e) => panic!("Object2 parse error: {:?}", e),
        }

        let obj3 = Object::load(obj.id(), None, &store).unwrap();

        println!("obj3.id: {:?}", obj3.id());
        println!("obj3.key: {:?}", obj3.key());
        println!("obj3.deps: {:?}", obj3.deps());
        println!("obj3.blocks.len: {:?}", obj3.blocks().len());
        let mut i = 0;
        for node in obj3.blocks() {
            println!("#{}: {:?}", i, node.id());
            i += 1;
        }

        assert_eq!(*obj3.deps(), deps);

        match obj3.content() {
            Err(ObjectParseError::MissingRootKey) => (),
            Err(e) => panic!("Object3 parse error: {:?}", e),
            Ok(_) => panic!("Object3 should not return content"),
        }

        let exp4 = Some(2342);
        let obj4 = obj.copy(exp4, repo_pubkey, repo_secret).unwrap();
        obj4.save(&mut store).unwrap();

        assert_eq!(obj4.expiry(), exp4);
        assert_eq!(*obj.deps(), deps);

        match obj4.content() {
            Ok(cnt) => {
                assert_eq!(content, cnt);
            }
            Err(e) => panic!("Object3 parse error: {:?}", e),
        }
    }

    /// Checks that a content that fits the root node, will not be chunked into children nodes
    #[test]
    pub fn test_depth_1() {
        let deps: Vec<ObjectId> = vec![Digest::Blake3Digest32([9; 32])];

        let empty_file = ObjectContent::File(File::V0(FileV0 {
            content_type: vec![],
            metadata: vec![],
            content: vec![],
        }));
        let empty_file_ser = serde_bare::to_vec(&empty_file).unwrap();
        println!("empty file size: {}", empty_file_ser.len());

        let size = store_max_value_size()
            - EMPTY_BLOCK_SIZE
            - DATA_VARINT_EXTRA
            - BLOCK_ID_SIZE * deps.len()
            - empty_file_ser.len()
            - DATA_VARINT_EXTRA;
        println!("file size: {}", size);

        let content = ObjectContent::File(File::V0(FileV0 {
            content_type: vec![],
            metadata: vec![],
            content: vec![99; size],
        }));
        let content_ser = serde_bare::to_vec(&content).unwrap();
        println!("content len: {}", content_ser.len());

        let expiry = Some(2u32.pow(31));
        let max_object_size = store_max_value_size();

        let repo_secret = SymKey::ChaCha20Key([0; 32]);
        let repo_pubkey = PubKey::Ed25519PubKey([1; 32]);

        let object = Object::new(
            content,
            deps,
            expiry,
            max_object_size,
            repo_pubkey,
            repo_secret,
        );

        println!("root_id: {:?}", object.id());
        println!("root_key: {:?}", object.key().unwrap());
        println!("nodes.len: {:?}", object.blocks().len());
        //println!("root: {:?}", tree.root());
        //println!("nodes: {:?}", object.blocks);
        assert_eq!(object.blocks.len(), 1);
    }

    #[test]
    pub fn test_block_size() {
        let max_block_size = store_max_value_size();
        println!("max_object_size: {}", max_block_size);

        let id = Digest::Blake3Digest32([0u8; 32]);
        let key = SymKey::ChaCha20Key([0u8; 32]);

        let one_key = BlockContentV0::InternalNode(vec![key]);
        let one_key_ser = serde_bare::to_vec(&one_key).unwrap();

        let two_keys = BlockContentV0::InternalNode(vec![key, key]);
        let two_keys_ser = serde_bare::to_vec(&two_keys).unwrap();

        let max_keys = BlockContentV0::InternalNode(vec![key; MAX_ARITY_LEAVES]);
        let max_keys_ser = serde_bare::to_vec(&max_keys).unwrap();

        let data = BlockContentV0::DataChunk(vec![]);
        let data_ser = serde_bare::to_vec(&data).unwrap();

        let data_full = BlockContentV0::DataChunk(vec![0; MAX_DATA_PAYLOAD_SIZE]);
        let data_full_ser = serde_bare::to_vec(&data_full).unwrap();

        let leaf_empty = Block::new(
            vec![],
            ObjectDeps::ObjectIdList(vec![]),
            Some(2342),
            data_ser.clone(),
            None,
        );
        let leaf_empty_ser = serde_bare::to_vec(&leaf_empty).unwrap();

        let leaf_full_data = Block::new(
            vec![],
            ObjectDeps::ObjectIdList(vec![]),
            Some(2342),
            data_full_ser.clone(),
            None,
        );
        let leaf_full_data_ser = serde_bare::to_vec(&leaf_full_data).unwrap();

        let root_depsref = Block::new(
            vec![],
            ObjectDeps::DepListRef(ObjectRef { id: id, key: key }),
            Some(2342),
            data_ser.clone(),
            None,
        );

        let root_depsref_ser = serde_bare::to_vec(&root_depsref).unwrap();

        let internal_max = Block::new(
            vec![id; MAX_ARITY_LEAVES],
            ObjectDeps::ObjectIdList(vec![]),
            Some(2342),
            max_keys_ser.clone(),
            None,
        );
        let internal_max_ser = serde_bare::to_vec(&internal_max).unwrap();

        let internal_one = Block::new(
            vec![id; 1],
            ObjectDeps::ObjectIdList(vec![]),
            Some(2342),
            one_key_ser.clone(),
            None,
        );
        let internal_one_ser = serde_bare::to_vec(&internal_one).unwrap();

        let internal_two = Block::new(
            vec![id; 2],
            ObjectDeps::ObjectIdList(vec![]),
            Some(2342),
            two_keys_ser.clone(),
            None,
        );
        let internal_two_ser = serde_bare::to_vec(&internal_two).unwrap();

        let root_one = Block::new(
            vec![id; 1],
            ObjectDeps::ObjectIdList(vec![id; 8]),
            Some(2342),
            one_key_ser.clone(),
            None,
        );
        let root_one_ser = serde_bare::to_vec(&root_one).unwrap();

        let root_two = Block::new(
            vec![id; 2],
            ObjectDeps::ObjectIdList(vec![id; 8]),
            Some(2342),
            two_keys_ser.clone(),
            None,
        );
        let root_two_ser = serde_bare::to_vec(&root_two).unwrap();

        println!(
            "range of valid value sizes {} {}",
            store_valid_value_size(0),
            store_max_value_size()
        );

        println!(
            "max_data_payload_of_object: {}",
            max_block_size - EMPTY_BLOCK_SIZE - DATA_VARINT_EXTRA
        );

        println!(
            "max_data_payload_depth_1: {}",
            max_block_size - EMPTY_BLOCK_SIZE - DATA_VARINT_EXTRA - MAX_DEPS_SIZE
        );

        println!(
            "max_data_payload_depth_2: {}",
            MAX_ARITY_ROOT * MAX_DATA_PAYLOAD_SIZE
        );

        println!(
            "max_data_payload_depth_3: {}",
            MAX_ARITY_ROOT * MAX_ARITY_LEAVES * MAX_DATA_PAYLOAD_SIZE
        );

        let max_arity_leaves = (max_block_size - EMPTY_BLOCK_SIZE - BIG_VARINT_EXTRA * 2)
            / (BLOCK_ID_SIZE + BLOCK_KEY_SIZE);
        println!("max_arity_leaves: {}", max_arity_leaves);
        assert_eq!(max_arity_leaves, MAX_ARITY_LEAVES);
        assert_eq!(
            max_block_size - EMPTY_BLOCK_SIZE - DATA_VARINT_EXTRA,
            MAX_DATA_PAYLOAD_SIZE
        );
        let max_arity_root =
            (max_block_size - EMPTY_BLOCK_SIZE - MAX_DEPS_SIZE - BIG_VARINT_EXTRA * 2)
                / (BLOCK_ID_SIZE + BLOCK_KEY_SIZE);
        println!("max_arity_root: {}", max_arity_root);
        assert_eq!(max_arity_root, MAX_ARITY_ROOT);
        println!("store_max_value_size: {}", leaf_full_data_ser.len());
        assert_eq!(leaf_full_data_ser.len(), max_block_size);
        println!("leaf_empty: {}", leaf_empty_ser.len());
        assert_eq!(leaf_empty_ser.len(), EMPTY_BLOCK_SIZE);
        println!("root_depsref: {}", root_depsref_ser.len());
        assert_eq!(root_depsref_ser.len(), EMPTY_ROOT_SIZE_DEPSREF);
        println!("internal_max: {}", internal_max_ser.len());
        assert_eq!(
            internal_max_ser.len(),
            EMPTY_BLOCK_SIZE
                + BIG_VARINT_EXTRA * 2
                + MAX_ARITY_LEAVES * (BLOCK_ID_SIZE + BLOCK_KEY_SIZE)
        );
        assert!(internal_max_ser.len() < max_block_size);
        println!("internal_one: {}", internal_one_ser.len());
        assert_eq!(
            internal_one_ser.len(),
            EMPTY_BLOCK_SIZE + 1 * BLOCK_ID_SIZE + 1 * BLOCK_KEY_SIZE
        );
        println!("internal_two: {}", internal_two_ser.len());
        assert_eq!(
            internal_two_ser.len(),
            EMPTY_BLOCK_SIZE + 2 * BLOCK_ID_SIZE + 2 * BLOCK_KEY_SIZE
        );
        println!("root_one: {}", root_one_ser.len());
        assert_eq!(
            root_one_ser.len(),
            EMPTY_BLOCK_SIZE + 8 * BLOCK_ID_SIZE + 1 * BLOCK_ID_SIZE + 1 * BLOCK_KEY_SIZE
        );
        println!("root_two: {}", root_two_ser.len());
        assert_eq!(
            root_two_ser.len(),
            EMPTY_BLOCK_SIZE + 8 * BLOCK_ID_SIZE + 2 * BLOCK_ID_SIZE + 2 * BLOCK_KEY_SIZE
        );

        // let object_size_1 = 4096 * 1 - VALUE_HEADER_SIZE;
        // let object_size_512 = 4096 * MAX_PAGES_PER_VALUE - VALUE_HEADER_SIZE;
        // let arity_1: usize =
        //     (object_size_1 - 8 * OBJECT_ID_SIZE) / (OBJECT_ID_SIZE + OBJECT_KEY_SIZE);
        // let arity_512: usize =
        //     (object_size_512 - 8 * OBJECT_ID_SIZE) / (OBJECT_ID_SIZE + OBJECT_KEY_SIZE);

        // println!("1-page object_size: {}", object_size_1);
        // println!("512-page object_size: {}", object_size_512);
        // println!("max arity of 1-page object: {}", arity_1);
        // println!("max arity of 512-page object: {}", arity_512);
    }
}<|MERGE_RESOLUTION|>--- conflicted
+++ resolved
@@ -235,14 +235,9 @@
     pub fn copy(
         &self,
         expiry: Option<Timestamp>,
-<<<<<<< HEAD
-        store: &mut impl RepoStore,
-    ) -> Result<ObjectId, StoreGetError> {
-=======
         repo_pubkey: PubKey,
         repo_secret: SymKey,
     ) -> Result<Object, ObjectCopyError> {
->>>>>>> a461a722
         // getting the old object from store
         let leaves: Vec<Block> = self.leaves().map_err(|_e| ObjectCopyError::ParseError)?;
 
@@ -277,17 +272,17 @@
         })
     }
 
-    /// Load an Object from Store
+    /// Load an Object from RepoStore
     ///
     /// Returns Ok(Object) or an Err(Vec<ObjectId>) of missing BlockIds
     pub fn load(
         id: ObjectId,
         key: Option<SymKey>,
-        store: &impl Store,
+        store: &impl RepoStore,
     ) -> Result<Object, ObjectParseError> {
         fn load_tree(
             parents: Vec<BlockId>,
-            store: &impl Store,
+            store: &impl RepoStore,
             blocks: &mut Vec<Block>,
             missing: &mut Vec<BlockId>,
         ) {
@@ -324,17 +319,6 @@
             root.set_key(key);
         }
 
-<<<<<<< HEAD
-    /// Load an Object from Store
-    ///
-    /// Returns Ok(Object) or an Err(Vec<ObjectId>) of missing BlockIds
-    pub fn from_store(
-        id: ObjectId,
-        key: Option<SymKey>,
-        store: &impl RepoStore,
-    ) -> Result<Object, Vec<BlockId>> {
-        Self::load(id, key, |id: &BlockId| store.get(id).or(Err(())))
-=======
         let deps = match root.deps().clone() {
             ObjectDeps::ObjectIdList(deps_vec) => deps_vec,
             ObjectDeps::DepListRef(deps_ref) => {
@@ -347,7 +331,6 @@
         };
 
         Ok(Object { blocks, deps })
->>>>>>> a461a722
     }
 
     /// Save blocks of the object in the store
