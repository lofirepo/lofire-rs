//! Branch of a Repository

use debug_print::*;
use std::collections::{HashMap, HashSet};

use fastbloom_rs::{BloomFilter as Filter, Membership};

use crate::object::*;
use crate::store::*;
use crate::types::*;

impl MemberV0 {
    /// New member
    pub fn new(id: PubKey, commit_types: Vec<CommitType>, metadata: Vec<u8>) -> MemberV0 {
        MemberV0 {
            id,
            commit_types,
            metadata,
        }
    }

    /// Check whether this member has permission for the given commit type
    pub fn has_perm(&self, commit_type: CommitType) -> bool {
        self.commit_types.contains(&commit_type)
    }
}

impl Member {
    /// New member
    pub fn new(id: PubKey, commit_types: Vec<CommitType>, metadata: Vec<u8>) -> Member {
        Member::V0(MemberV0::new(id, commit_types, metadata))
    }

    /// Check whether this member has permission for the given commit type
    pub fn has_perm(&self, commit_type: CommitType) -> bool {
        match self {
            Member::V0(m) => m.has_perm(commit_type),
        }
    }
}

impl BranchV0 {
    pub fn new(
        id: PubKey,
        topic: PubKey,
        secret: SymKey,
        members: Vec<MemberV0>,
        quorum: HashMap<CommitType, u32>,
        ack_delay: RelTime,
        tags: Vec<u8>,
        metadata: Vec<u8>,
    ) -> BranchV0 {
        BranchV0 {
            id,
            topic,
            secret,
            members,
            quorum,
            ack_delay,
            tags,
            metadata,
        }
    }
}

impl Branch {
    pub fn new(
        id: PubKey,
        topic: PubKey,
        secret: SymKey,
        members: Vec<MemberV0>,
        quorum: HashMap<CommitType, u32>,
        ack_delay: RelTime,
        tags: Vec<u8>,
        metadata: Vec<u8>,
    ) -> Branch {
        Branch::V0(BranchV0::new(
            id, topic, secret, members, quorum, ack_delay, tags, metadata,
        ))
    }

    /// Get member by ID
    pub fn get_member(&self, id: &PubKey) -> Option<&MemberV0> {
        match self {
            Branch::V0(b) => {
                for m in b.members.iter() {
                    if m.id == *id {
                        return Some(m);
                    }
                }
            }
        }
        None
    }

    /// Branch sync request from another peer
    ///
    /// Return ObjectIds to send
    pub fn sync_req(
        our_heads: &[ObjectId],
        their_heads: &[ObjectId],
        their_filter: BloomFilter,
<<<<<<< HEAD
        store: &impl RepoStore,
    ) -> Result<Vec<ObjectId>, CommitLoadError> {
=======
        store: &impl Store,
    ) -> Result<Vec<ObjectId>, ObjectParseError> {
>>>>>>> a461a722
        debug_println!(">> branch_sync");
        debug_println!("   our_heads: {:?}", our_heads);
        debug_println!("   their_heads: {:?}", their_heads);

<<<<<<< HEAD
        /// Load `Commit`s of a `Branch` from the `RepoStore` starting from the given `Commit`,
        /// and collect `ObjectId`s starting from `our_heads` towards `their_heads`
        fn load_branch(
            commit: &Commit,
            store: &impl RepoStore,
=======
        /// Load `Commit` `Object`s of a `Branch` from the `Store` starting from the given `Object`,
        /// and collect `ObjectId`s starting from `our_heads` towards `their_heads`
        fn load_branch(
            obj: &Object,
            store: &impl Store,
>>>>>>> a461a722
            their_heads: &[ObjectId],
            visited: &mut HashSet<ObjectId>,
            missing: &mut HashSet<ObjectId>,
        ) -> Result<bool, ObjectParseError> {
            debug_println!(">>> load_branch: {}", obj.id());
            let id = obj.id();

            // root has no deps
            let is_root = obj.deps().len() == 0;
            debug_println!("     deps: {:?}", obj.deps());

            // check if this object is present in their_heads
            let their_head_found = their_heads.contains(&id);

            // load deps, stop at the root or if this is a commit object from their_heads
            if !is_root && !their_head_found {
                visited.insert(id);
                for id in obj.deps() {
                    match Object::load(*id, None, store) {
                        Ok(o) => {
                            if !visited.contains(id) {
                                load_branch(&o, store, their_heads, visited, missing)?;
                            }
                        }
                        Err(ObjectParseError::MissingBlocks(m)) => {
                            missing.extend(m);
                        }
                        Err(e) => return Err(e),
                    }
                }
            }
            Ok(their_head_found)
        }

        // missing commits from our branch
        let mut missing = HashSet::new();
        // our commits
        let mut ours = HashSet::new();
        // their commits
        let mut theirs = HashSet::new();

        // collect all commits reachable from our_heads
        for id in our_heads {
            let obj = Object::load(*id, None, store)?;
            let mut visited = HashSet::new();
            let their_head_found =
                load_branch(&obj, store, their_heads, &mut visited, &mut missing)?;
            debug_println!("<<< load_branch: {}", their_head_found);
            ours.extend(visited); // add if one of their_heads found
        }

        // collect all commits reachable from their_heads
        for id in their_heads {
            let commit = Object::load(*id, None, store)?;
            let mut visited = HashSet::new();
            let their_head_found = load_branch(&commit, store, &[], &mut visited, &mut missing)?;
            debug_println!("<<< load_branch: {}", their_head_found);
            theirs.extend(visited); // add if one of their_heads found
        }

        let mut result = &ours - &theirs;

        debug_println!("!! ours: {:?}", ours);
        debug_println!("!! theirs: {:?}", theirs);
        debug_println!("!! result: {:?}", result);

        // remove their_commits from result
        let filter = Filter::from_u8_array(their_filter.f.as_slice(), their_filter.k.into());
        for id in result.clone() {
            match id {
                Digest::Blake3Digest32(d) => {
                    if filter.contains(&d) {
                        result.remove(&id);
                    }
                }
            }
        }
        debug_println!("!! result filtered: {:?}", result);
        Ok(Vec::from_iter(result))
    }
}

mod test {
    use std::collections::HashMap;

    use ed25519_dalek::*;
    use fastbloom_rs::{BloomFilter as Filter, FilterBuilder, Membership};
    use rand::rngs::OsRng;

    use crate::branch::*;
    use crate::commit::*;
    use crate::object::*;
    use crate::repo;
    use crate::store::*;

    #[test]
    pub fn test_branch() {
        fn add_obj(
            content: ObjectContent,
            deps: Vec<ObjectId>,
            expiry: Option<Timestamp>,
            repo_pubkey: PubKey,
            repo_secret: SymKey,
            store: &mut impl RepoStore,
        ) -> ObjectRef {
            let max_object_size = 4000;
            let obj = Object::new(
                content,
                deps,
                expiry,
                max_object_size,
                repo_pubkey,
                repo_secret,
            );
            println!(">>> add_obj");
            println!("     id: {:?}", obj.id());
            println!("     deps: {:?}", obj.deps());
            obj.save(store).unwrap();
            obj.reference().unwrap()
        }

        fn add_commit(
            branch: ObjectRef,
            author_privkey: PrivKey,
            author_pubkey: PubKey,
            seq: u32,
            deps: Vec<ObjectRef>,
            acks: Vec<ObjectRef>,
            body_ref: ObjectRef,
            repo_pubkey: PubKey,
            repo_secret: SymKey,
            store: &mut impl RepoStore,
        ) -> ObjectRef {
            let mut obj_deps: Vec<ObjectId> = vec![];
            obj_deps.extend(deps.iter().map(|r| r.id));
            obj_deps.extend(acks.iter().map(|r| r.id));

            let obj_ref = ObjectRef {
                id: ObjectId::Blake3Digest32([1; 32]),
                key: SymKey::ChaCha20Key([2; 32]),
            };
            let refs = vec![obj_ref];
            let metadata = vec![5u8; 55];
            let expiry = None;

            let commit = Commit::new(
                author_privkey,
                author_pubkey,
                seq,
                branch,
                deps,
                acks,
                refs,
                metadata,
                body_ref,
                expiry,
            )
            .unwrap();
            //println!("commit: {:?}", commit);
            add_obj(
                ObjectContent::Commit(commit),
                obj_deps,
                expiry,
                repo_pubkey,
                repo_secret,
                store,
            )
        }

        fn add_body_branch(
            branch: Branch,
            repo_pubkey: PubKey,
            repo_secret: SymKey,
<<<<<<< HEAD
            rng: &mut OsRng,
            store: &mut impl RepoStore,
=======
            store: &mut impl Store,
>>>>>>> a461a722
        ) -> ObjectRef {
            let deps = vec![];
            let expiry = None;
            let body = CommitBody::Branch(branch);
            //println!("body: {:?}", body);
            add_obj(
                ObjectContent::CommitBody(body),
                deps,
                expiry,
                repo_pubkey,
                repo_secret,
                store,
            )
        }

        fn add_body_trans(
            deps: Vec<ObjectId>,
            repo_pubkey: PubKey,
            repo_secret: SymKey,
            store: &mut impl RepoStore,
        ) -> ObjectRef {
            let expiry = None;
            let content = [7u8; 777].to_vec();
            let body = CommitBody::Transaction(Transaction::V0(content));
            //println!("body: {:?}", body);
            add_obj(
                ObjectContent::CommitBody(body),
                deps,
                expiry,
                repo_pubkey,
                repo_secret,
                store,
            )
        }

        fn add_body_ack(
            deps: Vec<ObjectId>,
            repo_pubkey: PubKey,
            repo_secret: SymKey,
            store: &mut impl RepoStore,
        ) -> ObjectRef {
            let expiry = None;
            let body = CommitBody::Ack(Ack::V0());
            //println!("body: {:?}", body);
            add_obj(
                ObjectContent::CommitBody(body),
                deps,
                expiry,
                repo_pubkey,
                repo_secret,
                store,
            )
        }

        let mut store = HashMapRepoStore::new();
        let mut rng = OsRng {};

        // repo

        let repo_keypair: Keypair = Keypair::generate(&mut rng);
        println!(
            "repo private key: ({}) {:?}",
            repo_keypair.secret.as_bytes().len(),
            repo_keypair.secret.as_bytes()
        );
        println!(
            "repo public key: ({}) {:?}",
            repo_keypair.public.as_bytes().len(),
            repo_keypair.public.as_bytes()
        );
        let _repo_privkey = PrivKey::Ed25519PrivKey(repo_keypair.secret.to_bytes());
        let repo_pubkey = PubKey::Ed25519PubKey(repo_keypair.public.to_bytes());
        let repo_secret = SymKey::ChaCha20Key([9; 32]);

        // branch

        let branch_keypair: Keypair = Keypair::generate(&mut rng);
        println!("branch public key: {:?}", branch_keypair.public.as_bytes());
        let branch_pubkey = PubKey::Ed25519PubKey(branch_keypair.public.to_bytes());

        let member_keypair: Keypair = Keypair::generate(&mut rng);
        println!("member public key: {:?}", member_keypair.public.as_bytes());
        let member_privkey = PrivKey::Ed25519PrivKey(member_keypair.secret.to_bytes());
        let member_pubkey = PubKey::Ed25519PubKey(member_keypair.public.to_bytes());

        let metadata = [66u8; 64].to_vec();
        let commit_types = vec![CommitType::Ack, CommitType::Transaction];
        let secret = SymKey::ChaCha20Key([0; 32]);

        let member = MemberV0::new(member_pubkey, commit_types, metadata.clone());
        let members = vec![member];
        let mut quorum = HashMap::new();
        quorum.insert(CommitType::Transaction, 3);
        let ack_delay = RelTime::Minutes(3);
        let tags = [99u8; 32].to_vec();
        let branch = Branch::new(
            branch_pubkey,
            branch_pubkey,
            secret,
            members,
            quorum,
            ack_delay,
            tags,
            metadata,
        );
        println!("branch: {:?}", branch);

        println!("branch deps/acks:");
        println!("");
        println!("     br");
        println!("    /  \\");
        println!("  t1   t2");
        println!("  / \\  / \\");
        println!(" a3  t4<--t5-->(t1)");
        println!("     / \\");
        println!("   a6   a7");
        println!("");

        // commit bodies

        let branch_body = add_body_branch(
            branch.clone(),
            repo_pubkey.clone(),
            repo_secret.clone(),
            &mut store,
        );
        let ack_body = add_body_ack(vec![], repo_pubkey, repo_secret, &mut store);
        let trans_body = add_body_trans(vec![], repo_pubkey, repo_secret, &mut store);

        // create & add commits to store

        println!(">> br");
        let br = add_commit(
            branch_body,
            member_privkey,
            member_pubkey,
            0,
            vec![],
            vec![],
            branch_body,
            repo_pubkey,
            repo_secret,
            &mut store,
        );

        println!(">> t1");
        let t1 = add_commit(
            branch_body,
            member_privkey,
            member_pubkey,
            1,
            vec![br],
            vec![],
            trans_body,
            repo_pubkey,
            repo_secret,
            &mut store,
        );

        println!(">> t2");
        let t2 = add_commit(
            branch_body,
            member_privkey,
            member_pubkey,
            2,
            vec![br],
            vec![],
            trans_body,
            repo_pubkey,
            repo_secret,
            &mut store,
        );

        println!(">> a3");
        let a3 = add_commit(
            branch_body,
            member_privkey,
            member_pubkey,
            3,
            vec![t1],
            vec![],
            ack_body,
            repo_pubkey,
            repo_secret,
            &mut store,
        );

        println!(">> t4");
        let t4 = add_commit(
            branch_body,
            member_privkey,
            member_pubkey,
            4,
            vec![t2],
            vec![t1],
            trans_body,
            repo_pubkey,
            repo_secret,
            &mut store,
        );

        println!(">> t5");
        let t5 = add_commit(
            branch_body,
            member_privkey,
            member_pubkey,
            5,
            vec![t1, t2],
            vec![t4],
            trans_body,
            repo_pubkey,
            repo_secret,
            &mut store,
        );

        println!(">> a6");
        let a6 = add_commit(
            branch_body,
            member_privkey,
            member_pubkey,
            6,
            vec![t4],
            vec![],
            ack_body,
            repo_pubkey,
            repo_secret,
            &mut store,
        );

        println!(">> a7");
        let a7 = add_commit(
            branch_body,
            member_privkey,
            member_pubkey,
            7,
            vec![t4],
            vec![],
            ack_body,
            repo_pubkey,
            repo_secret,
            &mut store,
        );

        let c7 = Commit::load(a7, &store).unwrap();
        c7.verify(&branch, &store).unwrap();

        let mut filter = Filter::new(FilterBuilder::new(10, 0.01));
        for commit_ref in [br, t1, t2, a3, t5, a6] {
            match commit_ref.id {
                ObjectId::Blake3Digest32(d) => filter.add(&d),
            }
        }
        let cfg = filter.config();
        let their_commits = BloomFilter {
            k: cfg.hashes,
            f: filter.get_u8_array().to_vec(),
        };

        let ids = Branch::sync_req(
            &[a3.id, t5.id, a6.id, a7.id],
            &[a3.id, t5.id],
            their_commits,
            &store,
        )
        .unwrap();
        assert_eq!(ids.len(), 1);
        assert!(ids.contains(&a7.id));
    }
}<|MERGE_RESOLUTION|>--- conflicted
+++ resolved
@@ -100,30 +100,17 @@
         our_heads: &[ObjectId],
         their_heads: &[ObjectId],
         their_filter: BloomFilter,
-<<<<<<< HEAD
         store: &impl RepoStore,
-    ) -> Result<Vec<ObjectId>, CommitLoadError> {
-=======
-        store: &impl Store,
     ) -> Result<Vec<ObjectId>, ObjectParseError> {
->>>>>>> a461a722
         debug_println!(">> branch_sync");
         debug_println!("   our_heads: {:?}", our_heads);
         debug_println!("   their_heads: {:?}", their_heads);
 
-<<<<<<< HEAD
-        /// Load `Commit`s of a `Branch` from the `RepoStore` starting from the given `Commit`,
-        /// and collect `ObjectId`s starting from `our_heads` towards `their_heads`
-        fn load_branch(
-            commit: &Commit,
-            store: &impl RepoStore,
-=======
-        /// Load `Commit` `Object`s of a `Branch` from the `Store` starting from the given `Object`,
+        /// Load `Commit` `Object`s of a `Branch` from the `RepoStore` starting from the given `Object`,
         /// and collect `ObjectId`s starting from `our_heads` towards `their_heads`
         fn load_branch(
             obj: &Object,
-            store: &impl Store,
->>>>>>> a461a722
+            store: &impl RepoStore,
             their_heads: &[ObjectId],
             visited: &mut HashSet<ObjectId>,
             missing: &mut HashSet<ObjectId>,
@@ -297,12 +284,7 @@
             branch: Branch,
             repo_pubkey: PubKey,
             repo_secret: SymKey,
-<<<<<<< HEAD
-            rng: &mut OsRng,
             store: &mut impl RepoStore,
-=======
-            store: &mut impl Store,
->>>>>>> a461a722
         ) -> ObjectRef {
             let deps = vec![];
             let expiry = None;
