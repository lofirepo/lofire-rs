--- conflicted
+++ resolved
@@ -386,7 +386,7 @@
                                     }
                                 }
                             };
-                            std::thread::sleep(std::time::Duration::from_secs(4));
+                            //std::thread::sleep(std::time::Duration::from_secs(4));
                             return (
                                 Self::prepare_reply_broker_overlay_message_stream(
                                     one_reply.0,
@@ -603,34 +603,17 @@
         Err(ProtocolError::OverlayNotJoined)
     }
 
-<<<<<<< HEAD
     pub fn del_object(
         &self,
         user: PubKey,
-        overlay: OverlayId,
+        overlay: Digest,
         id: ObjectId,
     ) -> Result<(), ProtocolError> {
         self.get_repostore_from_overlay_id(&overlay, |store| {
             // TODO, only admin users can delete on a store on this broker
-            let obj = Object::from_store(id, None, store);
+            let obj = Object::load(id, None, store);
             if obj.is_err() {
                 return Err(ProtocolError::NotFound);
-=======
-    pub fn del_object(&self, overlay: Digest, id: ObjectId) -> Result<(), ProtocolError> {
-        // TODO do it in the right store. there must be one store by repo (find the repo by the overlayId)
-        // TODO, only admin users can delete on a store on this broker
-        let obj = Object::load(id, None, &self.store);
-        if obj.is_err() {
-            return Err(ProtocolError::NotFound);
-        }
-        let o = obj.ok().unwrap();
-        let mut deduplicated: HashSet<ObjectId> = HashSet::new();
-        for block in o.blocks() {
-            let id = block.id();
-            if deduplicated.get(&id).is_none() {
-                self.store._del(&id)?;
-                deduplicated.insert(id);
->>>>>>> a461a722
             }
             let o = obj.ok().unwrap();
             let mut deduplicated: HashSet<ObjectId> = HashSet::new();
@@ -645,7 +628,6 @@
         })
     }
 
-<<<<<<< HEAD
     pub fn pin_object(
         &self,
         user: PubKey,
@@ -654,25 +636,9 @@
     ) -> Result<(), ProtocolError> {
         self.get_repostore_from_overlay_id(&overlay, |store| {
             // TODO, store the user who pins, and manage reference counting on how many users pin/unpin
-            let obj = Object::from_store(id, None, store);
+            let obj = Object::load(id, None, store);
             if obj.is_err() {
                 return Err(ProtocolError::NotFound);
-=======
-    pub fn pin_object(&self, overlay: Digest, id: ObjectId) -> Result<(), ProtocolError> {
-        // TODO do it in the right store. there must be one store by repo (find the repo by the overlayId)
-        // TODO, store the user who pins, and manage reference counting on how many users pin/unpin
-        let obj = Object::load(id, None, &self.store);
-        if obj.is_err() {
-            return Err(ProtocolError::NotFound);
-        }
-        let o = obj.ok().unwrap();
-        let mut deduplicated: HashSet<ObjectId> = HashSet::new();
-        for block in o.blocks() {
-            let id = block.id();
-            if deduplicated.get(&id).is_none() {
-                self.store.pin(&id)?;
-                deduplicated.insert(id);
->>>>>>> a461a722
             }
             let o = obj.ok().unwrap();
             let mut deduplicated: HashSet<ObjectId> = HashSet::new();
@@ -687,7 +653,6 @@
         })
     }
 
-<<<<<<< HEAD
     pub fn unpin_object(
         &self,
         user: PubKey,
@@ -696,25 +661,9 @@
     ) -> Result<(), ProtocolError> {
         self.get_repostore_from_overlay_id(&overlay, |store| {
             // TODO, store the user who pins, and manage reference counting on how many users pin/unpin
-            let obj = Object::from_store(id, None, store);
+            let obj = Object::load(id, None, store);
             if obj.is_err() {
                 return Err(ProtocolError::NotFound);
-=======
-    pub fn unpin_object(&self, overlay: Digest, id: ObjectId) -> Result<(), ProtocolError> {
-        // TODO do it in the right store. there must be one store by repo (find the repo by the overlayId)
-        // TODO, store the user who pins, and manage reference counting on how many users pin/unpin
-        let obj = Object::load(id, None, &self.store);
-        if obj.is_err() {
-            return Err(ProtocolError::NotFound);
-        }
-        let o = obj.ok().unwrap();
-        let mut deduplicated: HashSet<ObjectId> = HashSet::new();
-        for block in o.blocks() {
-            let id = block.id();
-            if deduplicated.get(&id).is_none() {
-                self.store.unpin(&id)?;
-                deduplicated.insert(id);
->>>>>>> a461a722
             }
             let o = obj.ok().unwrap();
             let mut deduplicated: HashSet<ObjectId> = HashSet::new();
@@ -730,14 +679,17 @@
     }
 
     pub fn copy_object(
-        &mut self,
+        &self,
         user: PubKey,
         overlay: OverlayId,
         id: ObjectId,
         expiry: Option<Timestamp>,
     ) -> Result<ObjectId, ProtocolError> {
-        //let store = self.get_repostore_from_overlay_id(&overlay)?;
-        //Ok(Object::copy(id, expiry, store)?)
+        // self.get_repostore_from_overlay_id(&overlay, |store| {
+        //     // TODO, only admin users can delete on a store on this broker
+        //     //let obj = Object::from_store(id, None, store);
+        //     //Ok(Object::copy(id, expiry, store)?)
+        // });
         todo!();
     }
 
@@ -761,7 +713,6 @@
         include_children: bool,
         topic: Option<PubKey>,
     ) -> Result<async_channel::Receiver<Block>, ProtocolError> {
-<<<<<<< HEAD
         self.get_repostore_from_overlay_id(&overlay, |store| {
             let (s, r) = async_channel::unbounded::<Block>();
             if !include_children {
@@ -770,7 +721,7 @@
                     .map_err(|_e| ProtocolError::CannotSend)?;
                 Ok(r)
             } else {
-                let obj = Object::from_store(id, None, store);
+                let obj = Object::load(id, None, store);
                 // TODO return partial blocks when some are missing ?
                 if obj.is_err() {
                     //&& obj.err().unwrap().len() == 1 && obj.err().unwrap()[0] == id {
@@ -787,31 +738,6 @@
                             .map_err(|_e| ProtocolError::CannotSend)?;
                         deduplicated.insert(id);
                     }
-=======
-        let (s, r) = async_channel::unbounded::<Block>();
-        if !include_children {
-            let block = self.store.get(&id)?;
-            s.send_blocking(block)
-                .map_err(|_e| ProtocolError::CannotSend)?;
-            Ok(r)
-        } else {
-            let obj = Object::load(id, None, &self.store);
-            // TODO return partial blocks when some are missing ?
-            if obj.is_err() {
-                //&& obj.err().unwrap().len() == 1 && obj.err().unwrap()[0] == id {
-                return Err(ProtocolError::NotFound);
-            }
-            // todo, use a task to send non blocking (streaming)
-            let o = obj.ok().unwrap();
-            debug_println!("{} BLOCKS ", o.blocks().len());
-            let mut deduplicated: HashSet<ObjectId> = HashSet::new();
-            for block in o.blocks() {
-                let id = block.id();
-                if deduplicated.get(&id).is_none() {
-                    s.send_blocking(block.clone())
-                        .map_err(|_e| ProtocolError::CannotSend)?;
-                    deduplicated.insert(id);
->>>>>>> a461a722
                 }
                 Ok(r)
             }
