--- conflicted
+++ resolved
@@ -70,15 +70,12 @@
     /// - nonce: 0
     #[serde(with = "serde_bytes")]
     pub content: Vec<u8>,
-<<<<<<< HEAD
 }
 
 impl ObjectV0 {
     pub fn get_expiry(&self) -> Option<Timestamp> {
         self.expiry
     }
-=======
->>>>>>> 4778a25e
 }
 
 /// Immutable object with encrypted content
